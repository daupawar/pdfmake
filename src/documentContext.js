/* jslint node: true */
'use strict';

var TraversalTracker = require('./traversalTracker');

/**
* Creates an instance of DocumentContext - a store for current x, y positions and available width/height.
* It facilitates column divisions and vertical sync
*/
function DocumentContext(pageSize, pageMargins) {
	this.pages = [];

	this.pageMargins = pageMargins;

	this.x = pageMargins.left;
	this.availableWidth = pageSize.width - pageMargins.left - pageMargins.right;
	this.availableHeight = 0;
	this.page = -1;

	this.snapshots = [];

	this.endingCell = null;
    
  this.tracker = new TraversalTracker();
    
	this.addPage(pageSize);
}

DocumentContext.prototype.beginColumnGroup = function() {
	this.snapshots.push({
		x: this.x,
		y: this.y,
		availableHeight: this.availableHeight,
		availableWidth: this.availableWidth,
		page: this.page,
		bottomMost: { y: this.y, page: this.page },
		endingCell: this.endingCell,
		lastColumnWidth: this.lastColumnWidth
	});

	this.lastColumnWidth = 0;
};

DocumentContext.prototype.beginColumn = function(width, offset, endingCell) {
	var saved = this.snapshots[this.snapshots.length - 1];

	this.calculateBottomMost(saved);

  this.endingCell = endingCell;
	this.page = saved.page;
	this.x = this.x + this.lastColumnWidth + (offset || 0);
	this.y = saved.y;
	this.availableWidth = width;	//saved.availableWidth - offset;
	this.availableHeight = saved.availableHeight;

	this.lastColumnWidth = width;
};

DocumentContext.prototype.calculateBottomMost = function(destContext) {
	if (this.endingCell) {
		this.saveContextInEndingCell(this.endingCell);
		this.endingCell = null;
	} else {
		destContext.bottomMost = bottomMostContext(this, destContext.bottomMost);
	}
};

DocumentContext.prototype.markEnding = function(endingCell) {
	this.page = endingCell._columnEndingContext.page;
	this.x = endingCell._columnEndingContext.x;
	this.y = endingCell._columnEndingContext.y;
	this.availableWidth = endingCell._columnEndingContext.availableWidth;
	this.availableHeight = endingCell._columnEndingContext.availableHeight;
	this.lastColumnWidth = endingCell._columnEndingContext.lastColumnWidth;
};

DocumentContext.prototype.saveContextInEndingCell = function(endingCell) {
	endingCell._columnEndingContext = {
		page: this.page,
		x: this.x,
		y: this.y,
		availableHeight: this.availableHeight,
		availableWidth: this.availableWidth,
		lastColumnWidth: this.lastColumnWidth
	};
};

DocumentContext.prototype.completeColumnGroup = function() {
	var saved = this.snapshots.pop();

	this.calculateBottomMost(saved);

	this.endingCell = null;
	this.x = saved.x;
	this.y = saved.bottomMost.y;
	this.page = saved.bottomMost.page;
	this.availableWidth = saved.availableWidth;
	this.availableHeight = saved.bottomMost.availableHeight;
	this.lastColumnWidth = saved.lastColumnWidth;
};

DocumentContext.prototype.addMargin = function(left, right) {
	this.x += left;
	this.availableWidth -= left + (right || 0);
};

DocumentContext.prototype.moveDown = function(offset) {
	this.y += offset;
	this.availableHeight -= offset;

	return this.availableHeight > 0;
};

DocumentContext.prototype.initializePage = function() {
	this.y = this.pageMargins.top;
	this.availableHeight = this.getCurrentPage().pageSize.height - this.pageMargins.top - this.pageMargins.bottom;
	this.pageSnapshot().availableWidth = this.getCurrentPage().pageSize.width - this.pageMargins.left - this.pageMargins.right;
};

DocumentContext.prototype.pageSnapshot = function(){
  if(this.snapshots[0]){
    return this.snapshots[0];
  } else {
    return this;
  }
};

function pageOrientation(pageOrientationString, currentPageOrientation){
	if(pageOrientationString === undefined) {
		return currentPageOrientation;
	} else if(pageOrientationString === 'landscape'){
		return 'landscape';
	} else {
		return 'portrait';
	}
}

var getPageSize = function (currentPage, newPageOrientation) {
	
	newPageOrientation = pageOrientation(newPageOrientation, currentPage.pageSize.orientation);
	
	if(newPageOrientation !== currentPage.pageSize.orientation) {
		return {
			orientation: newPageOrientation,
			width: currentPage.pageSize.height,
			height: currentPage.pageSize.width
		};
	} else {
		return {
			orientation: currentPage.pageSize.orientation,
			width: currentPage.pageSize.width,
			height: currentPage.pageSize.height
		};
	}
	
};


DocumentContext.prototype.moveToNextPage = function(pageOrientation) {
	var nextPageIndex = this.page + 1;

	var prevPage = this.page;
	var prevY = this.y;

	var createNewPage = nextPageIndex >= this.pages.length;
	if (createNewPage) {
		this.addPage(getPageSize(this.getCurrentPage(), pageOrientation));
	} else {
		this.page = nextPageIndex;
		this.initializePage();
	}

  return {
		newPageCreated: createNewPage,
		prevPage: prevPage,
		prevY: prevY,
		y: this.y
	};
};


DocumentContext.prototype.addPage = function(pageSize) {
	var page = { items: [], pageSize: pageSize };
	this.pages.push(page);
	this.page = this.pages.length - 1;
	this.initializePage();

	this.tracker.emit('pageAdded');
    
	return page;
};

DocumentContext.prototype.getCurrentPage = function() {
	if (this.page < 0 || this.page >= this.pages.length) return null;

	return this.pages[this.page];
};

<<<<<<< HEAD
=======
DocumentContext.prototype.getCurrentPosition = function() {
  var pageSize = this.getCurrentPage().pageSize || this.pageSize;
  var innerHeight = pageSize.height - this.pageMargins.top - this.pageMargins.bottom;
  var innerWidth = pageSize.width - this.pageMargins.left - this.pageMargins.right;

  return {
    pageNumber: this.page + 1,
    left: this.x,
    top: this.y,
    verticalRatio: ((this.y - this.pageMargins.top) / innerHeight),
    horizontalRatio: ((this.x - this.pageMargins.left) / innerWidth)
  };
};


DocumentContext.prototype.setDefaultPage = function(defaultPage) {
    // copy the items without deep-copying the object (which is not possible due to circular structures)
    this.defaultPage = { items: (defaultPage || this.pages[this.page]).items.slice() };
};

DocumentContext.prototype.getDefaultPage = function() {
    return { items: this.defaultPage.items.slice() };
};

>>>>>>> 39123eba
function bottomMostContext(c1, c2) {
	var r;

	if (c1.page > c2.page) r = c1;
	else if (c2.page > c1.page) r = c2;
	else r = (c1.y > c2.y) ? c1 : c2;

	return {
		page: r.page,
		x: r.x,
		y: r.y,
		availableHeight: r.availableHeight,
		availableWidth: r.availableWidth
	};
}

/****TESTS**** (add a leading '/' to uncomment)
DocumentContext.bottomMostContext = bottomMostContext;
// */

module.exports = DocumentContext;<|MERGE_RESOLUTION|>--- conflicted
+++ resolved
@@ -196,8 +196,6 @@
 	return this.pages[this.page];
 };
 
-<<<<<<< HEAD
-=======
 DocumentContext.prototype.getCurrentPosition = function() {
   var pageSize = this.getCurrentPage().pageSize || this.pageSize;
   var innerHeight = pageSize.height - this.pageMargins.top - this.pageMargins.bottom;
@@ -222,7 +220,6 @@
     return { items: this.defaultPage.items.slice() };
 };
 
->>>>>>> 39123eba
 function bottomMostContext(c1, c2) {
 	var r;
 
